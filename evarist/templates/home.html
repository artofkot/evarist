--- conflicted
+++ resolved
@@ -73,13 +73,8 @@
               <p><a href="/course/cosmology/#lect7">Лекция 7. Нейтрино во Вселенной.</a></p>
               <p><a href="/course/cosmology/#lect8">Лекция 8. Первичный нуклеосинтез.</a></p>
               <p><a href="/course/cosmology/#lect9">Лекция 9. Неоднородности плотности. Ньютонов подход.</a></p>
-<<<<<<< HEAD
-              <p><a href="/course/cosmology/#lect10">Лекция 10. Неоднородности плотности. Ньютонов подход.</a></p>
+              <p><a href="/course/cosmology/#lect10">Лекция 10. Темная материя: предварительные соображения.</a></p>
               <p><a href="/course/cosmology/#lect11">Лекция 11.</a></p>
-=======
-              <p><a href="/course/cosmology/#lect10">Лекция 10. Темная материя: предварительные соображения.</a></p>
-              <p><a href="/course/cosmology/#lect11">Лекция 11. Неоднородности плотности. Ньютонов подход.</a></p>
->>>>>>> 4f25f3e0
           </div>
         </div>
       </div>
