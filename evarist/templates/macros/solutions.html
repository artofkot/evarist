{% import 'macros/forms.html' as form_macros %}

{% macro solution(solution, inscription) -%}

<div class="blog-post">
<<<<<<< HEAD
  <p class="blog-post-meta"><strong>{{inscription}}</strong> 
  {% if solution.status=='checked_correct' %}
=======
  <p class="blog-post-meta">{{inscription}} 
  {% if solution['status']=='checked_correct' %}
>>>>>>> 21ffcf91
    <strong style='color:green'> Проверено, правильное.</strong>
  {% endif %}
  {% if solution.status=='checked_incorrect' %}
    <strong style='color:#E78798'> Проверено, надо доработать.</strong>
  {% endif %}
  </p>
<<<<<<< HEAD
  <div class='solution'>
    {{ solution.text }}
    {% if solution.image_url %}
    <img src="{{solution.image_url}}" class="img-responsive" alt='responsive image'>
=======
  <div class='solution'>{{ solution['text'] }} <!-- no newline, because white-space: pre-wrap -->
    {% if solution.get('image_url') %}
    <img src="{{solution.get('image_url')}}" class="img-responsive" alt='responsive image'>
>>>>>>> 21ffcf91
    {% endif %}
  </div>
  
</div>

{%- endmacro %}

{% macro display_votes(solution) -%}

<p>{{solution.upvotes}} верно </p>
<p>{{solution.downvotes}} неверно</p>

{%- endmacro %}<|MERGE_RESOLUTION|>--- conflicted
+++ resolved
@@ -3,29 +3,17 @@
 {% macro solution(solution, inscription) -%}
 
 <div class="blog-post">
-<<<<<<< HEAD
-  <p class="blog-post-meta"><strong>{{inscription}}</strong> 
+  <p class="blog-post-meta">{{inscription}}
   {% if solution.status=='checked_correct' %}
-=======
-  <p class="blog-post-meta">{{inscription}} 
-  {% if solution['status']=='checked_correct' %}
->>>>>>> 21ffcf91
     <strong style='color:green'> Проверено, правильное.</strong>
   {% endif %}
   {% if solution.status=='checked_incorrect' %}
     <strong style='color:#E78798'> Проверено, надо доработать.</strong>
   {% endif %}
   </p>
-<<<<<<< HEAD
-  <div class='solution'>
-    {{ solution.text }}
+  <div class='solution'>{{ solution.text }} <!-- no newline, because white-space: pre-wrap -->
     {% if solution.image_url %}
     <img src="{{solution.image_url}}" class="img-responsive" alt='responsive image'>
-=======
-  <div class='solution'>{{ solution['text'] }} <!-- no newline, because white-space: pre-wrap -->
-    {% if solution.get('image_url') %}
-    <img src="{{solution.get('image_url')}}" class="img-responsive" alt='responsive image'>
->>>>>>> 21ffcf91
     {% endif %}
   </div>
   
