{% extends "layout.html" %}
{% block head %}
   <title>{{problem_set['title']}}</title>
{% endblock %}
{% block body %}

  <div class="row">
    <div class="col-md-8 col-md-offset-2">
      <a href="{{url_for('workflow.home')}}">Обратно к списку тем</a>
    </div>
  </div>

  <!-- <div style='height:20px'></div> -->

  <hr>

  <div class="row">
<<<<<<< HEAD
    <div class="transbox">
      <div class="col-md-8 col-md-offset-2 problem_set">
        <h2 class="text-center"> {{problem_set['title']}}</h2>
        {%for content_block in problem_set['content_blocks']%}
          <div>
            <p>
            {% if content_block.type_=='problem' %}
            <a class="def_prob_as_link" href="{{ url_for('workflow.problem', problem_set_slug=problem_set['slug'], prob_id=content_block.id ) }}">
              Задача {{content_block.number_in_problem_set}}.</a>
            {% elif content_block.type_=='definition' %}
            <a class="def_prob_as_link" href="{{ url_for('workflow.content_block', problem_set_slug=problem_set['slug'], type_=content_block.type_, __id=content_block.id ) }}">
              ∆ Определение {{content_block.number_in_problem_set}}.</a>
            {%endif%}
            {{content_block['text']|safe}}
            </p>
          </div>
        {% endfor %}
      </div>
=======
    <div class="col-md-8 col-md-offset-2 problem_set">
      <h2 class="text-center"> {{problem_set['title']}}</h2>
      {%for entry in problem_set['entries']%}
        <p>
        {% if entry.get('entry_type')=='problem' %}
        <a class="def_prob_as_link" href="{{ url_for('workflow.problem', problem_set_slug=problem_set['slug'], prob_id=entry.get('_id') ) }}">
          Задача {{entry.get('problem_number')}}.</a>
        {% elif entry.get('entry_type')=='definition' %}
        <a class="def_prob_as_link" href="{{ url_for('workflow.entry', problem_set_slug=problem_set['slug'], entry_type=entry.get('entry_type'), __id=entry.get('_id') ) }}">
          ∆ Определение {{entry.get('definition_number')}}.</a> <!-- that Delta is really badass... -->
        {%endif%}
        {{entry['text']|safe}}
        {% if entry.get('entry_type')=='problem' %}
        <a class="btn btn-s btn-default pull-right" href="{{ url_for('workflow.problem', problem_set_slug=problem_set['slug'], prob_id=entry.get('_id') ) }}" >Я решил!</a> 
        {%endif%}
        </p>
        <br>
      {% endfor %}
>>>>>>> 21ffcf91
    </div>
  </div>

{% endblock %}<|MERGE_RESOLUTION|>--- conflicted
+++ resolved
@@ -15,45 +15,22 @@
   <hr>
 
   <div class="row">
-<<<<<<< HEAD
-    <div class="transbox">
-      <div class="col-md-8 col-md-offset-2 problem_set">
-        <h2 class="text-center"> {{problem_set['title']}}</h2>
-        {%for content_block in problem_set['content_blocks']%}
-          <div>
-            <p>
-            {% if content_block.type_=='problem' %}
-            <a class="def_prob_as_link" href="{{ url_for('workflow.problem', problem_set_slug=problem_set['slug'], prob_id=content_block.id ) }}">
-              Задача {{content_block.number_in_problem_set}}.</a>
-            {% elif content_block.type_=='definition' %}
-            <a class="def_prob_as_link" href="{{ url_for('workflow.content_block', problem_set_slug=problem_set['slug'], type_=content_block.type_, __id=content_block.id ) }}">
-              ∆ Определение {{content_block.number_in_problem_set}}.</a>
-            {%endif%}
-            {{content_block['text']|safe}}
-            </p>
-          </div>
-        {% endfor %}
-      </div>
-=======
     <div class="col-md-8 col-md-offset-2 problem_set">
       <h2 class="text-center"> {{problem_set['title']}}</h2>
-      {%for entry in problem_set['entries']%}
-        <p>
-        {% if entry.get('entry_type')=='problem' %}
-        <a class="def_prob_as_link" href="{{ url_for('workflow.problem', problem_set_slug=problem_set['slug'], prob_id=entry.get('_id') ) }}">
-          Задача {{entry.get('problem_number')}}.</a>
-        {% elif entry.get('entry_type')=='definition' %}
-        <a class="def_prob_as_link" href="{{ url_for('workflow.entry', problem_set_slug=problem_set['slug'], entry_type=entry.get('entry_type'), __id=entry.get('_id') ) }}">
-          ∆ Определение {{entry.get('definition_number')}}.</a> <!-- that Delta is really badass... -->
-        {%endif%}
-        {{entry['text']|safe}}
-        {% if entry.get('entry_type')=='problem' %}
-        <a class="btn btn-s btn-default pull-right" href="{{ url_for('workflow.problem', problem_set_slug=problem_set['slug'], prob_id=entry.get('_id') ) }}" >Я решил!</a> 
-        {%endif%}
-        </p>
-        <br>
+      {%for content_block in problem_set['content_blocks']%}
+        <div>
+          <p>
+          {% if content_block.type_=='problem' %}
+          <a class="def_prob_as_link" href="{{ url_for('workflow.problem', problem_set_slug=problem_set['slug'], prob_id=content_block.id ) }}">
+            Задача {{content_block.number_in_problem_set}}.</a>
+          {% elif content_block.type_=='definition' %}
+          <a class="def_prob_as_link" href="{{ url_for('workflow.content_block', problem_set_slug=problem_set['slug'], type_=content_block.type_, __id=content_block.id ) }}">
+            ∆ Определение {{content_block.number_in_problem_set}}.</a>
+          {%endif%}
+          {{content_block['text']|safe}}
+          </p>
+        </div>
       {% endfor %}
->>>>>>> 21ffcf91
     </div>
   </div>
 
