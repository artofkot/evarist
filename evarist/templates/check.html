--- conflicted
+++ resolved
@@ -8,15 +8,8 @@
 {% block body %}
 
   <div class="row">
-<<<<<<< HEAD
     <div class="col-md-8 col-md-offset-2">
-      <p>Здесь находятся решения ко всем задачам, которые вы уже решили. Решив какую-либо задачу, вы получаете право смотреть и проверять другие решения этой задачи, и эта страница сделана для удобства этого процесса. Проверить решение можно проголосовав за "верно" или "неверно", и написать отзыв при необходимости (например если решение недоведено).</p>
-=======
-    <div class="col-md-6 col-md-offset-3">
-      
-
-      <p>Здесь находятся решения ко всем задачам, которые вы уже решили. Решив какую-либо задачу, вы получаете право смотреть и проверять другие решения этой задачи, и эта страница сделана для удобства этого процесса. Проверить решение можно проголосовав за "верно" или "неверно", и написав отзыв при необходимости (например если решение недоведено).</p>
->>>>>>> c27ba3e9
+      <p>Здесь находятся решения ко всем задачам, которые вы уже решили. Решив какую-либо задачу, вы получаете право смотреть и проверять другие решения этой задачи, и эта страница сделана для удобства этого процесса. Проверив решение можно проголосовать за "верно" или "неверно", и написать отзыв при необходимости (например если решение не доведено).</p>
       <!-- <h3>Это решения, которые можно проверить, то есть проголосовать за "верно" или "неверно", и написать отзыв при необходимости (например если решение недоведено). Вы можете проверять только уже решенные вами задачи. </h3> -->
       <hr>
     </div>
