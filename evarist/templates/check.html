--- conflicted
+++ resolved
@@ -22,15 +22,9 @@
       {%for solution in not_checked_solutions%}
           <!-- solutions text, and the name of problem set -->
           <div>
-            <h5>{{solution.get('problem_set')['title']|safe}}</h5> 
+            <h5>{{solution.problem_set['title']|safe}}</h5> 
             <p>
-<<<<<<< HEAD
-              <em>{{solution.problem_set['title']|safe}}</em> 
-              <br>
               {{solution.problem['text']|safe}}
-=======
-              {{solution.get('problem')['text']|safe}}
->>>>>>> 21ffcf91
             </p>
           </div>
 
@@ -92,9 +86,8 @@
       {%for solution in checked_solutions%}
           <!-- solutions text, and the name of problem set -->
           <div>
+            <h5>{{solution.problem_set['title']|safe}}</h5> 
             <p>
-              <em>{{solution.problem_set['title']|safe}}</em> 
-              <br>
               {{solution.problem['text']|safe}}
             </p>
           </div>
