<!doctype html>
<!-- <html lang="en">  // ?? -->
<html>
  <head>
    <title>Listki</title>

    <!-- Bootstrap headers from official Get Started -->
      <meta charset="utf-8">
      <meta http-equiv="X-UA-Compatible" content="IE=edge">
      <meta name="viewport" content="width=device-width, initial-scale=1"> 
      <!-- maximum-scale=1, user-scalable=no --> <!-- add if u want it to like like a native app-->
    
    <!-- Bootstrap CDN from official site -->
      <!-- Differs from what we had in index.html. i dunno why. why did u end up using different cdn there?     TOREAD     -->
      <!-- Also, note, this is bootstrap 3 (v3.3.2). Before, we used bootstrap 2. let's go with 3, seems like that's the best practice. -->

      <!-- jQuery (necessary for Bootstrap's JavaScript plugins) -->
      <script src="https://ajax.googleapis.com/ajax/libs/jquery/1.11.2/jquery.min.js"></script>

      <!-- Latest compiled and minified CSS -->
      <link rel="stylesheet" href="https://maxcdn.bootstrapcdn.com/bootstrap/3.3.2/css/bootstrap.min.css">

      <!-- Optional theme -->
      <!-- <link rel="stylesheet" href="https://maxcdn.bootstrapcdn.com/bootstrap/3.3.2/css/bootstrap-theme.min.css"> -->

      <!-- Latest compiled and minified JavaScript -->
      <script src="https://maxcdn.bootstrapcdn.com/bootstrap/3.3.2/js/bootstrap.min.js"></script>

      <!-- HTML5 shim and Respond.js for IE8 support of HTML5 elements and media queries -->
      <!-- WARNING: Respond.js doesn't work if you view the page via file:// -->
      <!--[if lt IE 9]>
        <script src="https://oss.maxcdn.com/html5shiv/3.7.2/html5shiv.min.js"></script>
        <script src="https://oss.maxcdn.com/respond/1.4.2/respond.min.js"></script>
      <![endif]-->

    <!-- Our own custom resources -->
<<<<<<< HEAD
    <!-- Fonts -->
    <!-- Roman said that it's supposed to be gh-pages... talk to him later. -->
    <link href="https://cdn.rawgit.com/Aelay/aelay.github.io/master/ComputerModern/Bright/cmun-bright.css" rel="stylesheet" type="text/css">
    
    <!-- Our own custom styles -->
    <link href="../static/style.css" rel="stylesheet" type="text/css">
=======
      <!-- Fonts -->
      <link href ="https://s3-eu-west-1.amazonaws.com/resources.for.bitstarter/" rel="stylesheet" type="text/css">

      <!-- Our own custom styles -->
      <link href="../static/style.css" rel="stylesheet">

      <style type="text/css"> 
        body {
          font-family: 'Computer Modern Bright';
        }
      </style>
>>>>>>> 43c920db

    {% block head %}{% endblock %}
  </head>

  <body> 
    <div class=page>

      <div class="container" >
        <nav class="navbar navbar-inverse navbar-fixed-top">
          <div class="container">
            <div class="navbar-header">
              <button type="button" class="navbar-toggle collapsed" data-toggle="collapse" data-target="#navbar" aria-expanded="false" aria-controls="navbar">
                <span class="sr-only">Toggle navigation</span>
                <span class="icon-bar"></span>
                <span class="icon-bar"></span>
                <span class="icon-bar"></span>
              </button>
              <a class="navbar-brand" href="{{ url_for('home')}}"> Listki </a>
            </div>
            <div id="navbar" class="collapse navbar-collapse">
              <ul class="nav navbar-nav">
                <li ><a href="{{ url_for('home')}}" in_tag="ul" kaspersky_status="skipped">Home</a></li>
                <li><a href="{{ url_for('indexBitStarter')}}" in_tag="ul" kaspersky_status="skipped">About</a></li>
                <li><a href="{{ url_for('home')}}" in_tag="ul" kaspersky_status="skipped">Contact</a></li>
              </ul>
              {% if "username" not in session%}
              <!-- TODO what is metanav? -->
              <form class="navbar-form navbar-right" class="metanav" action="{{ url_for('login_module.login') }}" method=post>
                <div class="form-group">
                  <input type="text" placeholder="Login" class="form-control" name=username>
                </div>
                <div class="form-group">
                  <input type="password" placeholder="Password" class="form-control" name=password>
                </div>
                <button type="submit" class="btn btn-success" value=Login>Sign in</button>
                <a href="{{ url_for('login_module.signup') }}" class="btn btn-default btn-warning active" role="button">Sign up</a>
              </form>
              {% else %}
              <ul class="nav navbar-nav navbar-right">
                <li> <a href="{{ url_for('home') }}">{{session.username}} </a></li>
                <li><a href="{{ url_for('login_module.logout') }}">Log out</a></li>
              </ul>
              {% endif%}
            </div>
          </div>
        </nav>

        {% for message in get_flashed_messages() %}
          <div class='row'>
            <div class="col-md-10 col-md-offset-2">
              <div class=flash> <h3 style="color:red">{{ message }}</h1></div>
              </div>
            </div>
          </div>
          
        {% endfor %}
      </div>
      <div class="container">
        {% block body %}{% endblock %}
      </div>
    </div>
  </body>
</html>
<!-- this is cheatshit for content -->
<!--   <div class="container">
    <div class="row">
      <div class="col-md-12">

      </div>
    </div>
  </div>     --><|MERGE_RESOLUTION|>--- conflicted
+++ resolved
@@ -34,26 +34,12 @@
       <![endif]-->
 
     <!-- Our own custom resources -->
-<<<<<<< HEAD
     <!-- Fonts -->
     <!-- Roman said that it's supposed to be gh-pages... talk to him later. -->
     <link href="https://cdn.rawgit.com/Aelay/aelay.github.io/master/ComputerModern/Bright/cmun-bright.css" rel="stylesheet" type="text/css">
     
     <!-- Our own custom styles -->
     <link href="../static/style.css" rel="stylesheet" type="text/css">
-=======
-      <!-- Fonts -->
-      <link href ="https://s3-eu-west-1.amazonaws.com/resources.for.bitstarter/" rel="stylesheet" type="text/css">
-
-      <!-- Our own custom styles -->
-      <link href="../static/style.css" rel="stylesheet">
-
-      <style type="text/css"> 
-        body {
-          font-family: 'Computer Modern Bright';
-        }
-      </style>
->>>>>>> 43c920db
 
     {% block head %}{% endblock %}
   </head>
